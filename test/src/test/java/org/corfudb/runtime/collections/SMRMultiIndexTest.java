--- conflicted
+++ resolved
@@ -1,10 +1,7 @@
 package org.corfudb.runtime.collections;
 
-import com.google.common.collect.ImmutableList;
 import com.google.common.reflect.TypeToken;
-import lombok.Data;
-import lombok.Getter;
-import net.openhft.hashing.LongHashFunction;
+
 import org.corfudb.runtime.CorfuRuntime;
 import org.corfudb.runtime.view.AbstractViewTest;
 import org.junit.Before;
@@ -12,7 +9,6 @@
 
 import java.util.*;
 import java.util.stream.Collectors;
-import java.util.stream.IntStream;
 import java.util.stream.Stream;
 
 import static org.assertj.core.api.Assertions.assertThat;
@@ -22,7 +18,7 @@
  */
 public class SMRMultiIndexTest extends AbstractViewTest {
 
-    @Getter
+    @lombok.Getter
     final String defaultConfigurationString = getDefaultEndpoint();
 
     public CorfuRuntime r;
@@ -35,36 +31,18 @@
 
     @Test
     public <K, V> void createIndexTest() throws Exception {
-<<<<<<< HEAD
-        List<SMRMultiIndex.IndexSpecification<String, String, String>> indexSpecifications = new ArrayList<>();
-        indexSpecifications.add(new SMRMultiIndex.IndexSpecification<String, String, String>(
+        List<SMRMultiIndex.IndexSpecification<String, String, String, Map.Entry>> indexSpecifications = new ArrayList<>();
+        indexSpecifications.add(new SMRMultiIndex.IndexSpecification<String, String, String, Map.Entry>(
                 "INDEX",
-                Arrays.asList((String key , String val) -> key)
-               // (String key , String val) -> new AbstractMap.SimpleImmutableEntry<String, String>(key, val)
-=======
-        List<SMRMultiIndex.IndexSpecification<String, String, String, AbstractMap.SimpleImmutableEntry<String, String>>> indexSpecifications = new ArrayList<>();
-        indexSpecifications.add(new SMRMultiIndex.IndexSpecification<String, String, String, AbstractMap.SimpleImmutableEntry<String, String>>(
-                "INDEX",
-                (String key , String val) -> key,
-                (String key , String val) -> new AbstractMap.SimpleImmutableEntry<String, String>(key, val)
->>>>>>> 4fa871a8
+                Arrays.asList((String key , String val) -> key),
+               (String key , String val) -> new AbstractMap.SimpleEntry<String, String>(key, val)
         ));
-/*
-        indexSpecifications.add(new SMRMultiIndex.IndexSpecification<String, String, String, AbstractMap.SimpleImmutableEntry<String, String>>(
-                "RIGHT_INDEX",
-                (String key , String val) -> key,
-                (String key , String val) -> new AbstractMap.SimpleImmutableEntry<String, String>(key, val)
-        ));
-        */
-<<<<<<< HEAD
-         SMRMultiIndex<String, String, String> multiIndexMap = r.getObjectsView()
-=======
-         SMRMultiIndex<String, String, String, AbstractMap.SimpleImmutableEntry<String, String>> multiIndexMap = r.getObjectsView()
->>>>>>> 4fa871a8
+
+         SMRMultiIndex<String, String, String, Map.Entry> multiIndexMap = r.getObjectsView()
                 .build()
                 .setType(SMRMultiIndex.class)
                 .setStreamName("MultiIndexMap")
-                .setTypeToken(new TypeToken<SMRMultiIndex<String, String, String>>() {})
+                .setTypeToken(new TypeToken<SMRMultiIndex<String, String, String, Map.Entry>>() {})
                 .setArguments(indexSpecifications)
                 .open();
         SMRMap<String, String> smrMap = r.getObjectsView()
@@ -85,22 +63,17 @@
         System.out.println("Time:Puts:" + (System.nanoTime() - t));
         t = System.nanoTime();
         for(int i=0; i < queries; i++) {
-            Collection<AbstractMap.SimpleEntry<String, String>> left = multiIndexMap.getByNamedIndex("INDEX", "key1", (k, v, idx) -> new AbstractMap.SimpleEntry<String, String>(k, v));
-            Collection<AbstractMap.SimpleEntry<String, String>> right = multiIndexMap.getByNamedIndex("INDEX", "key2",(k, v, idx) -> new AbstractMap.SimpleEntry<String, String>(k, v));
+            Collection<Map.Entry<String, Map.Entry>> left = multiIndexMap.getByNamedIndex("INDEX", "key1");
+            Collection<Map.Entry<String, Map.Entry>> right = multiIndexMap.getByNamedIndex("INDEX", "key2");
             //System.out.println(Stream.concat(left.stream().map(e -> e.getKey()), right.stream().map(e -> e.getKey())).collect(Collectors.toList()));
             Stream.concat(left.stream().map(e -> e.getKey()), right.stream().map(e -> e.getKey())).collect(Collectors.toList());
         }
         System.out.println("Time:Query IDX:"+(System.nanoTime() - t));
         t = System.nanoTime();
         for(int i=0; i < queries; i++) {
-<<<<<<< HEAD
-            Collection<Map.Entry<String, String>> left = multiIndexMap.getByNamedIndexUnsafe("INDEX", "key1");
-            Collection<Map.Entry<String, String>> right = multiIndexMap.getByNamedIndexUnsafe("INDEX", "key2");
+            Collection<Map.Entry<String, Map.Entry>> left = multiIndexMap.getByNamedIndex("INDEX", "key1");
+            Collection<Map.Entry<String, Map.Entry>> right = multiIndexMap.getByNamedIndex("INDEX", "key2");
             //System.out.println(Stream.concat(left.stream().map(e -> e.getKey()), right.stream().map(e -> e.getKey())).collect(Collectors.toList()));
-=======
-            Collection<AbstractMap.SimpleImmutableEntry<String, String>> left = multiIndexMap.getByNamedIndex("INDEX", "key1");
-            Collection<AbstractMap.SimpleImmutableEntry<String, String>> right = multiIndexMap.getByNamedIndex("INDEX", "key2");
->>>>>>> 4fa871a8
             Stream.concat(left.stream().map(e -> e.getKey()), right.stream().map(e -> e.getKey())).collect(Collectors.toList());
         }
         System.out.println("Time:Query IDX Unsafe:"+(System.nanoTime() - t));
